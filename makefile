--- conflicted
+++ resolved
@@ -7,10 +7,6 @@
 OBJDUMP=$(TARGET)-objdump
 MKIMAGE=mkimage
 QEMU=qemu-system-aarch64
-<<<<<<< HEAD
-=======
-# GDB=$(TARGET)-gdb
->>>>>>> 2d4ca0e1
 GDB=gdb
 
 BOARD=virt
@@ -31,12 +27,6 @@
 
 sdimage_dir := deploy/sdimage
 
-<<<<<<< HEAD
-=======
-assembly_source_files := $(shell find src -name '*.s')
-assembly_object_files := $(patsubst %.s, build/%.o, $(assembly_source_files))
-
->>>>>>> 2d4ca0e1
 .PHONY: all clean qemu update-rust tftpd sdimage gdb test doc
 
 all: $(image)
@@ -51,21 +41,8 @@
 doc:
 	@cargo doc --open
 
-<<<<<<< HEAD
 $(kernel):
 	cargo build
-=======
-$(image): $(kernel)
-	$(MKIMAGE) -A arm -C gzip -O linux -T kernel -d $< -a 0x10000 -e 0x10000 $@
-	@chmod 644 $@
-
-build/kernel.elf: $(rust_os) $(assembly_object_files) $(linker_script)
-	@mkdir -p $(shell dirname $@)
-	$(LD) $(LDFLAGS) -T $(linker_script) -o $@ $(assembly_object_files) $(rust_os)
-
-$(rust_os): $(shell find src/ -type f -name '*.rs') Cargo.toml
-	cargo build --target=$(TARGET)
->>>>>>> 2d4ca0e1
 
 qemu: $(kernel).bin
 	$(QEMU) -M $(BOARD) -cpu $(CPU) -m 256M -nographic -s -S -kernel $<
@@ -82,13 +59,6 @@
 deploy/u-boot/u-boot.bin:
 	cd u-boot && CROSS_COMPILE=$(TARGET)- make rpi_2_defconfig all
 
-<<<<<<< HEAD
-$(image): $(kernel).bin
-	$(MKIMAGE) -A arm -C gzip -O linux -T kernel -d $< -a 0x10000 -e 0x10000 $@
-	@chmod 644 $@
-
-=======
->>>>>>> 2d4ca0e1
 $(sdimage_dir)/bootcode.bin:
 	$(CURL) -fso $@ https://github.com/raspberrypi/firmware/blob/master/boot/bootcode.bin?raw=true
 
@@ -104,22 +74,4 @@
 $(sdimage_dir)/boot.scr.uimg: deploy/boot.scr
 	$(MKIMAGE) -A arm -C none -O linux -T script -n $< -d $< $@
 
-<<<<<<< HEAD
-sdimage: $(sdimage_dir) $(sdimage_dir)/kernel.img $(sdimage_dir)/boot.scr.uimg $(sdimage_dir)/bootcode.bin $(sdimage_dir)/start.elf
-=======
-sdimage: $(sdimage_dir) $(sdimage_dir)/kernel.img $(sdimage_dir)/boot.scr.uimg $(sdimage_dir)/bootcode.bin $(sdimage_dir)/start.elf
-
-gdb:
-	$(GDB) -iex 'file $(patsubst %.bin, %.elf, $(kernel))' -iex 'target remote localhost:1234'
-
-deploy/u-boot/simpleimage-pine64-latest.img:
-	@mkdir -p $(@D)
-	wget -q https://www.stdin.xyz/downloads/people/longsleep/pine64-images/simpleimage-pine64-latest.img.xz -O $@.xz
-	xz -d $@.xz
-
-deploy/u-boot/boot0.img: deploy/u-boot/simpleimage-pine64-latest.img
-	dd if=$< bs=1k skip=8 count=64 of=$(@D)/boot0.img
-
-deploy/u-boot/uboot.img: deploy/u-boot/simpleimage-pine64-latest.img
-	dd if=$< bs=1k skip=19096 count=1384 of=$(@D)/uboot.img
->>>>>>> 2d4ca0e1
+sdimage: $(sdimage_dir) $(sdimage_dir)/kernel.img $(sdimage_dir)/boot.scr.uimg $(sdimage_dir)/bootcode.bin $(sdimage_dir)/start.elf