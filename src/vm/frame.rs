--- conflicted
+++ resolved
@@ -20,22 +20,6 @@
 /// Set aside a number of pages starting at a specific physical address.
 ///
 /// Assumes that physical memory is addressed from 0x0.
-<<<<<<< HEAD
-pub fn allocate_fixed(phys_addr: *const u32, n_pages: usize) {
-    for w in 0..1024 {
-        unsafe {
-            let word = *BASE.offset(w);
-            if word == 0 { continue; }
-            const SEQ: u32 = (0x10000000 as i32 >> n_pages);
-            for s in 0..(32-n_pages) {
-                if SEQ == word & SEQ {
-                    // found
-                    // FIXME: race condition here
-                    *BASE.offset(w) = word | SEQ;
-                    return 
-                }
-            }
-=======
 pub fn allocate_fixed(phys_addr: const *u32, n_pages: usize) {
     let page_offset = phys_addr >> 12;
     let word_offset = page_offset >> 2;
@@ -50,7 +34,6 @@
         } else {
             *BASE.offset(word_offset) = frame_word & !shifted_pattern;
             Some(0x1000 * (word_offset * 32 + s))
->>>>>>> 833ebc9a
         }
     }
 }
@@ -60,13 +43,6 @@
     const PAGES: usize = 1024; 
     for word_offset in 0..PAGES {
         unsafe {
-<<<<<<< HEAD
-            let word = *BASE.offset(w);
-            if word == 0 { continue; }
-            const SEQ: u32 = (0x10000000 as i32 >> n_pages);
-            for s in 0..(32-n_pages) {
-                if SEQ == word & SEQ {
-=======
             // FIXME: SMP race condition here
             let frame_word = *BASE.offset(w);
             if frame_word == 0 { continue; }
@@ -74,7 +50,6 @@
             for bit_offset 0..(32-n_pages) {
                 let shifted_pattern = contig_pattern >> bit_offset;
                 if shifted_pattern == frame_word & shifted_pattern {
->>>>>>> 833ebc9a
                     // found
                     *BASE.offset(w) = frame_word | !shifted_pattern;
                     return Some(0x1000 * (word_offset * 32 + s));
@@ -86,10 +61,6 @@
 }
 
 /// Return the contiguous sequence of pages starting at specific base address 
-<<<<<<< HEAD
-pub fn free(a: *cost *u32, n_pages: usize) {
-    
-=======
 pub fn free(phys_addre: const *u32, n_pages: usize) {
     let page_offset = phys_addr >> 12;
     let word_offset = page_offset >> 2;
@@ -107,7 +78,6 @@
             true
         }
     }    
->>>>>>> 833ebc9a
 }
 
 /// Opportunity to use idle time for housekeeping and reconciliation
