--- conflicted
+++ resolved
@@ -73,29 +73,19 @@
 }
 
 #[no_mangle]
-<<<<<<< HEAD
-fn el1_sp1_sync_handler() -> () {
-=======
-fn el1_sp1_sync_handler(exc: &ExceptionContext) -> Option<u64> {
->>>>>>> 45309835
+fn el1_sp1_sync_handler(exc: &ExceptionContext) -> () {
     use cortex_a::registers::{ESR_EL1::*, *};
 
     info!("EL1 SP1 Sync Exception!");
     print_exception_details();
 
-<<<<<<< HEAD
     let esr = ESR_EL1.extract();
     match esr.read_as_enum(ESR_EL1::EC) {
         Some(EC::Value::DataAbortCurrentEL) => {
             super::pager::handle_data_abort_el1(esr).expect("pager::handle_data_abort_el1")
-=======
-    match exc.esr_el1.read_as_enum(ESR_EL1::EC) {
-        Some(EC::Value::DataAbortCurrentEL) => {
-            super::pager::handle_data_abort_current_el(exc.esr_el1)
         }
         Some(EC::Value::SVC64) => {
             handle_svc64(exc.esr_el1.read(ESR_EL1::ISS_SVC_IMMEDIATE) as u16, exc)
->>>>>>> 45309835
         }
         None => unreachable!(),
         _ => {
